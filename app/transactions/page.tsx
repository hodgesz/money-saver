--- conflicted
+++ resolved
@@ -10,10 +10,7 @@
 import { TransactionForm } from '@/components/features/TransactionForm'
 import { TransactionList } from '@/components/features/TransactionList'
 import { TransactionEditModal } from '@/components/features/TransactionEditModal'
-<<<<<<< HEAD
-=======
 import { TransactionLinkingModal } from '@/components/features/TransactionLinkingModal'
->>>>>>> a2225b55
 import { LinkSuggestionsPanel } from '@/components/features/LinkSuggestionsPanel'
 import { Card } from '@/components/ui/Card'
 import { Button } from '@/components/ui/Button'
@@ -34,13 +31,9 @@
   const PAGE_LIMIT = 25
   const [editingTransaction, setEditingTransaction] = useState<LinkedTransaction | null>(null)
 
-<<<<<<< HEAD
-  // Linking state (automatic suggestions only)
-=======
   // Linking state
   const [linkingTransaction, setLinkingTransaction] = useState<LinkedTransaction | null>(null)
   const [candidateTransactions, setCandidateTransactions] = useState<LinkedTransaction[]>([])
->>>>>>> a2225b55
   const [linkSuggestions, setLinkSuggestions] = useState<LinkSuggestion[]>([])
   const [suggestionsLoading, setSuggestionsLoading] = useState(false)
 
@@ -221,8 +214,6 @@
     }
   }
 
-<<<<<<< HEAD
-=======
   // Linking functionality
   const handleLinkTransaction = async (transaction: LinkedTransaction) => {
     setLinkingTransaction(transaction)
@@ -251,7 +242,6 @@
     await fetchLinkSuggestions()
   }
 
->>>>>>> a2225b55
   const handleUnlinkTransaction = async (id: string) => {
     const result = await transactionLinkingService.removeLink(id)
 
@@ -366,10 +356,7 @@
               categories={categories}
               onEdit={handleEditTransaction}
               onDelete={handleDeleteTransaction}
-<<<<<<< HEAD
-=======
               onLink={handleLinkTransaction}
->>>>>>> a2225b55
               onUnlink={handleUnlinkTransaction}
               isLoading={loading}
               error={error || undefined}
